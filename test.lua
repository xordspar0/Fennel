--- conflicted
+++ resolved
@@ -47,13 +47,10 @@
         -- lambdas perform arity checks
         ["(let [(ok e) (pcall (lambda [x] (+ x 2)))]\
             (string.match e \"Missing argument: x\"))"]="Missing argument: x",
-<<<<<<< HEAD
         ["(let [[ok val] [(pcall (λ [?x] (+ (or ?x 1) 8)))]] (and ok val))"]=9,
         ["(let [s \"method\"] (: s :find \"hod\"))"]=4,
-=======
         -- lambda arity checks skip argument names starting with ?
         ["(let [(ok val) (pcall (λ [?x] (+ (or ?x 1) 8)))] (and ok val))"]=9,
->>>>>>> a0f64d26
     },
 
     conditionals = {
@@ -96,6 +93,8 @@
         ["(let [(a b) ((fn [] (values 4 2)))] (+ a b))"]=6,
         -- multiple values recursively
         ["(let [(a [b [c] d]) ((fn [] (values 4 [2 [1] 9])))] (+ a b c d))"]=16,
+        -- multiple values without function wrapper
+        ["(let [(a [b [c] d]) (values 4 [2 [1] 9])] (+ a b c d))"]=16,
         -- set destructures tables
         ["(do (set [a b c d] [4 2 43 7]) (+ (* a b) (- c d)))"]=44,
         -- set multiple values
